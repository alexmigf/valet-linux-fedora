--- conflicted
+++ resolved
@@ -195,14 +195,8 @@
     public function read()
     {
         if (!$this->files->exists($this->path())){
-<<<<<<< HEAD
-            $this->files->ensureDirExists(VALET_HOME_PATH );
-
-            $this->writeBaseConfiguration();
-=======
             // Create default configuration
             $this->install();
->>>>>>> 55a59eac
         }
         return json_decode($this->files->get($this->path()), true);
     }
