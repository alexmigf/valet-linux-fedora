--- conflicted
+++ resolved
@@ -49,18 +49,14 @@
         $drivers[] = 'WordPressValetDriver';
         $drivers[] = 'SymfonyValetDriver';
         $drivers[] = 'CraftValetDriver';
-<<<<<<< HEAD
         $drivers[] = 'StatamicValetDriver';
         $drivers[] = 'SculpinValetDriver';
         $drivers[] = 'JigsawValetDriver';
         $drivers[] = 'KirbyValetDriver';
         $drivers[] = 'ContaoValetDriver';
+        $drivers[] = 'KatanaValetDriver';
 
         $drivers[] = 'BasicValetDriver';
-=======
-        $drivers[] = 'StaticValetDriver';
-        $drivers[] = 'KatanaValetDriver';
->>>>>>> f806a790
 
         foreach ($drivers as $driver) {
             $driver = new $driver;
